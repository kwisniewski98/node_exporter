# Node exporter

[![CircleCI](https://circleci.com/gh/prometheus/node_exporter/tree/master.svg?style=shield)][circleci]
[![Buildkite status](https://badge.buildkite.com/94a0c1fb00b1f46883219c256efe9ce01d63b6505f3a942f9b.svg)](https://buildkite.com/prometheus/node-exporter)
[![Docker Repository on Quay](https://quay.io/repository/prometheus/node-exporter/status)][quay]
[![Docker Pulls](https://img.shields.io/docker/pulls/prom/node-exporter.svg?maxAge=604800)][hub]
[![Go Report Card](https://goreportcard.com/badge/github.com/prometheus/node_exporter)][goreportcard]

Prometheus exporter for hardware and OS metrics exposed by \*NIX kernels, written
in Go with pluggable metric collectors.

The [Windows exporter](https://github.com/prometheus-community/windows_exporter) is recommended for Windows users.
To expose NVIDIA GPU metrics, [prometheus-dcgm
](https://github.com/NVIDIA/gpu-monitoring-tools#dcgm-exporter)
can be used.

## Collectors

There is varying support for collectors on each operating system. The tables
below list all existing collectors and the supported systems.

Collectors are enabled by providing a `--collector.<name>` flag.
Collectors that are enabled by default can be disabled by providing a `--no-collector.<name>` flag.

### Enabled by default

Name     | Description | OS
---------|-------------|----
arp | Exposes ARP statistics from `/proc/net/arp`. | Linux
bcache | Exposes bcache statistics from `/sys/fs/bcache/`. | Linux
bonding | Exposes the number of configured and active slaves of Linux bonding interfaces. | Linux
btrfs | Exposes btrfs statistics | Linux
boottime | Exposes system boot time derived from the `kern.boottime` sysctl. | Darwin, Dragonfly, FreeBSD, NetBSD, OpenBSD, Solaris
conntrack | Shows conntrack statistics (does nothing if no `/proc/sys/net/netfilter/` present). | Linux
cpu | Exposes CPU statistics | Darwin, Dragonfly, FreeBSD, Linux, Solaris
cpufreq | Exposes CPU frequency statistics | Linux, Solaris
diskstats | Exposes disk I/O statistics. | Darwin, Linux, OpenBSD
edac | Exposes error detection and correction statistics. | Linux
entropy | Exposes available entropy. | Linux
exec | Exposes execution statistics. | Dragonfly, FreeBSD
filefd | Exposes file descriptor statistics from `/proc/sys/fs/file-nr`. | Linux
filesystem | Exposes filesystem statistics, such as disk space used. | Darwin, Dragonfly, FreeBSD, Linux, OpenBSD
hwmon | Expose hardware monitoring and sensor data from `/sys/class/hwmon/`. | Linux
infiniband | Exposes network statistics specific to InfiniBand and Intel OmniPath configurations. | Linux
ipvs | Exposes IPVS status from `/proc/net/ip_vs` and stats from `/proc/net/ip_vs_stats`. | Linux
loadavg | Exposes load average. | Darwin, Dragonfly, FreeBSD, Linux, NetBSD, OpenBSD, Solaris
mdadm | Exposes statistics about devices in `/proc/mdstat` (does nothing if no `/proc/mdstat` present). | Linux
meminfo | Exposes memory statistics. | Darwin, Dragonfly, FreeBSD, Linux, OpenBSD
netclass | Exposes network interface info from `/sys/class/net/` | Linux
netdev | Exposes network interface statistics such as bytes transferred. | Darwin, Dragonfly, FreeBSD, Linux, OpenBSD
netstat | Exposes network statistics from `/proc/net/netstat`. This is the same information as `netstat -s`. | Linux
nfs | Exposes NFS client statistics from `/proc/net/rpc/nfs`. This is the same information as `nfsstat -c`. | Linux
nfsd | Exposes NFS kernel server statistics from `/proc/net/rpc/nfsd`. This is the same information as `nfsstat -s`. | Linux
<<<<<<< HEAD
powersupplyclass | Exposes Power Supply statistics from `/sys/class/power_supply` | Linux
pressure | Exposes pressure stall statistics from `/proc/pressure/`. | Linux (kernel 4.20+ and/or [CONFIG\_PSI](https://git.kernel.org/pub/scm/linux/kernel/git/torvalds/linux.git/tree/Documentation/accounting/psi.txt))
=======
pressure | Exposes pressure stall statistics from `/proc/pressure/`. | Linux (kernel 4.20+ and/or [CONFIG\_PSI](https://www.kernel.org/doc/html/latest/accounting/psi.html))
>>>>>>> c8d5159f
rapl | Exposes various statistics from `/sys/class/powercap`. | Linux
schedstat | Exposes task scheduler statistics from `/proc/schedstat`. | Linux
sockstat | Exposes various statistics from `/proc/net/sockstat`. | Linux
softnet | Exposes statistics from `/proc/net/softnet_stat`. | Linux
stat | Exposes various statistics from `/proc/stat`. This includes boot time, forks and interrupts. | Linux
textfile | Exposes statistics read from local disk. The `--collector.textfile.directory` flag must be set. | _any_
thermal\_zone | Exposes thermal zone & cooling device statistics from `/sys/class/thermal`. | Linux
time | Exposes the current system time. | _any_
timex | Exposes selected adjtimex(2) system call stats. | Linux
udp_queues | Exposes UDP total lengths of the rx_queue and tx_queue from `/proc/net/udp` and `/proc/net/udp6`. | Linux
uname | Exposes system information as provided by the uname system call. | Darwin, FreeBSD, Linux, OpenBSD
vmstat | Exposes statistics from `/proc/vmstat`. | Linux
xfs | Exposes XFS runtime statistics. | Linux (kernel 4.4+)
zfs | Exposes [ZFS](http://open-zfs.org/) performance statistics. | [Linux](http://zfsonlinux.org/), Solaris

### Disabled by default

The perf collector may not work by default on all Linux systems due to kernel
configuration and security settings. To allow access, set the following sysctl
parameter:

```
sysctl -w kernel.perf_event_paranoid=X
```

- 2 allow only user-space measurements (default since Linux 4.6).
- 1 allow both kernel and user measurements (default before Linux 4.6).
- 0 allow access to CPU-specific data but not raw tracepoint samples.
- -1 no restrictions.

Depending on the configured value different metrics will be available, for most
cases `0` will provide the most complete set. For more information see [`man 2
perf_event_open`](http://man7.org/linux/man-pages/man2/perf_event_open.2.html).

By default, the perf collector will only collect metrics of the CPUs that
`node_exporter` is running on (ie
[`runtime.NumCPU`](https://golang.org/pkg/runtime/#NumCPU). If this is
insufficient (e.g. if you run `node_exporter` with its CPU affinity set to
specific CPUs), you can specify a list of alternate CPUs by using the
`--collector.perf.cpus` flag. For example, to collect metrics on CPUs 2-6, you
would specify: `--collector.perf --collector.perf.cpus=2-6`. The CPU
configuration is zero indexed and can also take a stride value; e.g.
`--collector.perf --collector.perf.cpus=1-10:5` would collect on CPUs
1, 5, and 10.

The perf collector is also able to collect
[tracepoint](https://www.kernel.org/doc/html/latest/core-api/tracepoint.html)
counts when using the `--collector.perf.tracepoint` flag. Tracepoints can be
found using [`perf list`](http://man7.org/linux/man-pages/man1/perf.1.html) or
from debugfs. And example usage of this would be
`--collector.perf.tracepoint="sched:sched_process_exec"`.


Name     | Description | OS
---------|-------------|----
buddyinfo | Exposes statistics of memory fragments as reported by /proc/buddyinfo. | Linux
devstat | Exposes device statistics | Dragonfly, FreeBSD
drbd | Exposes Distributed Replicated Block Device statistics (to version 8.4) | Linux
interrupts | Exposes detailed interrupts statistics. | Linux, OpenBSD
ksmd | Exposes kernel and system statistics from `/sys/kernel/mm/ksm`. | Linux
logind | Exposes session counts from [logind](http://www.freedesktop.org/wiki/Software/systemd/logind/). | Linux
meminfo\_numa | Exposes memory statistics from `/proc/meminfo_numa`. | Linux
mountstats | Exposes filesystem statistics from `/proc/self/mountstats`. Exposes detailed NFS client statistics. | Linux
ntp | Exposes local NTP daemon health to check [time](./docs/TIME.md) | _any_
processes | Exposes aggregate process statistics from `/proc`. | Linux
qdisc | Exposes [queuing discipline](https://en.wikipedia.org/wiki/Network_scheduler#Linux_kernel) statistics | Linux
runit | Exposes service status from [runit](http://smarden.org/runit/). | _any_
supervisord | Exposes service status from [supervisord](http://supervisord.org/). | _any_
systemd | Exposes service and system status from [systemd](http://www.freedesktop.org/wiki/Software/systemd/). | Linux
tcpstat | Exposes TCP connection status information from `/proc/net/tcp` and `/proc/net/tcp6`. (Warning: the current version has potential performance issues in high load situations.) | Linux
wifi | Exposes WiFi device and station statistics. | Linux
perf | Exposes perf based metrics (Warning: Metrics are dependent on kernel configuration and settings). | Linux

### Textfile Collector

The textfile collector is similar to the [Pushgateway](https://github.com/prometheus/pushgateway),
in that it allows exporting of statistics from batch jobs. It can also be used
to export static metrics, such as what role a machine has. The Pushgateway
should be used for service-level metrics. The textfile module is for metrics
that are tied to a machine.

To use it, set the `--collector.textfile.directory` flag on the Node exporter. The
collector will parse all files in that directory matching the glob `*.prom`
using the [text
format](http://prometheus.io/docs/instrumenting/exposition_formats/). **Note:** Timestamps are not supported.

To atomically push completion time for a cron job:
```
echo my_batch_job_completion_time $(date +%s) > /path/to/directory/my_batch_job.prom.$$
mv /path/to/directory/my_batch_job.prom.$$ /path/to/directory/my_batch_job.prom
```

To statically set roles for a machine using labels:
```
echo 'role{role="application_server"} 1' > /path/to/directory/role.prom.$$
mv /path/to/directory/role.prom.$$ /path/to/directory/role.prom
```

### Filtering enabled collectors

The `node_exporter` will expose all metrics from enabled collectors by default.  This is the recommended way to collect metrics to avoid errors when comparing metrics of different families.

For advanced use the `node_exporter` can be passed an optional list of collectors to filter metrics. The `collect[]` parameter may be used multiple times.  In Prometheus configuration you can use this syntax under the [scrape config](https://prometheus.io/docs/prometheus/latest/configuration/configuration/#<scrape_config>).

```
  params:
    collect[]:
      - foo
      - bar
```

This can be useful for having different Prometheus servers collect specific metrics from nodes.

## Building and running

Prerequisites:

* [Go compiler](https://golang.org/dl/)
* RHEL/CentOS: `glibc-static` package.

Building:

    go get github.com/prometheus/node_exporter
    cd ${GOPATH-$HOME/go}/src/github.com/prometheus/node_exporter
    make
    ./node_exporter <flags>

To see all available configuration flags:

    ./node_exporter -h

## Running tests

    make test

## TLS endpoint

** EXPERIMENTAL **

The exporter supports TLS via a new web configuration file.

```console
./node_exporter --web.config=web-config.yml
```

See the [https package](https/README.md) for more details.

## Using Docker
The `node_exporter` is designed to monitor the host system. It's not recommended
to deploy it as a Docker container because it requires access to the host system.
Be aware that any non-root mount points you want to monitor will need to be bind-mounted
into the container.
If you start container for host monitoring, specify `path.rootfs` argument.
This argument must match path in bind-mount of host root. The node\_exporter will use
`path.rootfs` as prefix to access host filesystem.

```bash
docker run -d \
  --net="host" \
  --pid="host" \
  -v "/:/host:ro,rslave" \
  quay.io/prometheus/node-exporter \
  --path.rootfs=/host
```

On some systems, the `timex` collector requires an additional Docker flag,
`--cap-add=SYS_TIME`, in order to access the required syscalls.

## Using a third-party repository for RHEL/CentOS/Fedora

There is a [community-supplied COPR repository](https://copr.fedorainfracloud.org/coprs/ibotty/prometheus-exporters/) which closely follows upstream releases.

[travis]: https://travis-ci.org/prometheus/node_exporter
[hub]: https://hub.docker.com/r/prom/node-exporter/
[circleci]: https://circleci.com/gh/prometheus/node_exporter
[quay]: https://quay.io/repository/prometheus/node-exporter
[goreportcard]: https://goreportcard.com/report/github.com/prometheus/node_exporter<|MERGE_RESOLUTION|>--- conflicted
+++ resolved
@@ -51,12 +51,8 @@
 netstat | Exposes network statistics from `/proc/net/netstat`. This is the same information as `netstat -s`. | Linux
 nfs | Exposes NFS client statistics from `/proc/net/rpc/nfs`. This is the same information as `nfsstat -c`. | Linux
 nfsd | Exposes NFS kernel server statistics from `/proc/net/rpc/nfsd`. This is the same information as `nfsstat -s`. | Linux
-<<<<<<< HEAD
 powersupplyclass | Exposes Power Supply statistics from `/sys/class/power_supply` | Linux
-pressure | Exposes pressure stall statistics from `/proc/pressure/`. | Linux (kernel 4.20+ and/or [CONFIG\_PSI](https://git.kernel.org/pub/scm/linux/kernel/git/torvalds/linux.git/tree/Documentation/accounting/psi.txt))
-=======
 pressure | Exposes pressure stall statistics from `/proc/pressure/`. | Linux (kernel 4.20+ and/or [CONFIG\_PSI](https://www.kernel.org/doc/html/latest/accounting/psi.html))
->>>>>>> c8d5159f
 rapl | Exposes various statistics from `/sys/class/powercap`. | Linux
 schedstat | Exposes task scheduler statistics from `/proc/schedstat`. | Linux
 sockstat | Exposes various statistics from `/proc/net/sockstat`. | Linux
